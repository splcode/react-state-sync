--- conflicted
+++ resolved
@@ -1,10 +1,6 @@
 {
   "name": "@splcode/state-server",
-<<<<<<< HEAD
-  "version": "1.2.0",
-=======
   "version": "1.3.0",
->>>>>>> 6d75456a
   "description": "A state server library for device management and real-time communication",
   "main": "src/index.mjs",
   "scripts": {
